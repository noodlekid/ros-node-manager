# Use the ROS2 Humble desktop full image as the base
FROM osrf/ros:humble-desktop-full-jammy

<<<<<<< HEAD
# Set environment variables for non-interactive installation
ENV DEBIAN_FRONTEND=noninteractive

# Install system dependencies and clean up apt cache to reduce image size
RUN apt-get update && apt-get install -y --no-install-recommends \
    make build-essential libssl-dev zlib1g-dev libbz2-dev \
    libreadline-dev libsqlite3-dev wget curl llvm libncurses5-dev \
    xz-utils tk-dev libxml2-dev libxmlsec1-dev libffi-dev liblzma-dev \
    git mecab-ipadic-utf8 \
    && rm -rf /var/lib/apt/lists/*
=======

RUN apt update && apt-get install -y --no-install-recommends \
    make build-essential libssl-dev zlib1g-dev libbz2-dev \
    libreadline-dev libsqlite3-dev wget curl llvm libncurses5-dev \
    xz-utils tk-dev libxml2-dev libxmlsec1-dev libffi-dev liblzma-dev \
    git mecab-ipadic-utf8


RUN touch /usr/local/etc/mecabrc
>>>>>>> 12bced04

# Create and set the home directory
ENV HOME="/root"
WORKDIR ${HOME}
<<<<<<< HEAD

# Install pyenv
RUN git clone --depth=1 https://github.com/pyenv/pyenv.git ${HOME}/.pyenv

# Set environment variables for pyenv
=======
RUN git clone --depth=1 https://github.com/pyenv/pyenv.git .pyenv
>>>>>>> 12bced04
ENV PYENV_ROOT="${HOME}/.pyenv"
ENV PATH="${PYENV_ROOT}/bin:${PYENV_ROOT}/shims:${PATH}"

<<<<<<< HEAD
# Install Python 3.12.0 using pyenv and set it as the global Python version
RUN pyenv install 3.12.0 && pyenv global 3.12.0

# Install Poetry using the official installation script
RUN curl -sSL https://install.python-poetry.org | python3 - && \
    ln -s ${HOME}/.local/bin/poetry /usr/local/bin/poetry

# Set environment variables for Poetry
=======
ENV PYTHON_VERSION=3.12
RUN pyenv install ${PYTHON_VERSION} && pyenv global ${PYTHON_VERSION}

RUN pip install poetry==1.4.2
>>>>>>> 12bced04
ENV POETRY_NO_INTERACTION=1 \
    POETRY_VIRTUALENVS_IN_PROJECT=1 \
    POETRY_VIRTUALENVS_CREATE=1 \
    POETRY_CACHE_DIR=/tmp/poetry_cache \
    PATH="${HOME}/.local/bin:${PATH}"

# Set the working directory for the application
WORKDIR /app

<<<<<<< HEAD
# Copy only the dependency files to leverage Docker cache
COPY poetry.lock pyproject.toml ./
=======
COPY poetry.lock pyproject.toml ./
RUN poetry install --no-dev --no-root
>>>>>>> 12bced04

# Install Python dependencies without installing the current project
RUN poetry install --no-dev

# Copy the rest of the application code
COPY . .

<<<<<<< HEAD
EXPOSE 8000

=======
>>>>>>> 12bced04
CMD ["poetry", "run", "uvicorn", "ros_node_manager.main:app", "--host=0.0.0.0", "--port=8000"]<|MERGE_RESOLUTION|>--- conflicted
+++ resolved
@@ -1,7 +1,6 @@
 # Use the ROS2 Humble desktop full image as the base
 FROM osrf/ros:humble-desktop-full-jammy
 
-<<<<<<< HEAD
 # Set environment variables for non-interactive installation
 ENV DEBIAN_FRONTEND=noninteractive
 
@@ -12,34 +11,19 @@
     xz-utils tk-dev libxml2-dev libxmlsec1-dev libffi-dev liblzma-dev \
     git mecab-ipadic-utf8 \
     && rm -rf /var/lib/apt/lists/*
-=======
 
-RUN apt update && apt-get install -y --no-install-recommends \
-    make build-essential libssl-dev zlib1g-dev libbz2-dev \
-    libreadline-dev libsqlite3-dev wget curl llvm libncurses5-dev \
-    xz-utils tk-dev libxml2-dev libxmlsec1-dev libffi-dev liblzma-dev \
-    git mecab-ipadic-utf8
-
-
-RUN touch /usr/local/etc/mecabrc
->>>>>>> 12bced04
 
 # Create and set the home directory
 ENV HOME="/root"
 WORKDIR ${HOME}
-<<<<<<< HEAD
+
 
 # Install pyenv
 RUN git clone --depth=1 https://github.com/pyenv/pyenv.git ${HOME}/.pyenv
 
-# Set environment variables for pyenv
-=======
-RUN git clone --depth=1 https://github.com/pyenv/pyenv.git .pyenv
->>>>>>> 12bced04
 ENV PYENV_ROOT="${HOME}/.pyenv"
 ENV PATH="${PYENV_ROOT}/bin:${PYENV_ROOT}/shims:${PATH}"
 
-<<<<<<< HEAD
 # Install Python 3.12.0 using pyenv and set it as the global Python version
 RUN pyenv install 3.12.0 && pyenv global 3.12.0
 
@@ -48,12 +32,7 @@
     ln -s ${HOME}/.local/bin/poetry /usr/local/bin/poetry
 
 # Set environment variables for Poetry
-=======
-ENV PYTHON_VERSION=3.12
-RUN pyenv install ${PYTHON_VERSION} && pyenv global ${PYTHON_VERSION}
 
-RUN pip install poetry==1.4.2
->>>>>>> 12bced04
 ENV POETRY_NO_INTERACTION=1 \
     POETRY_VIRTUALENVS_IN_PROJECT=1 \
     POETRY_VIRTUALENVS_CREATE=1 \
@@ -63,13 +42,9 @@
 # Set the working directory for the application
 WORKDIR /app
 
-<<<<<<< HEAD
 # Copy only the dependency files to leverage Docker cache
-COPY poetry.lock pyproject.toml ./
-=======
-COPY poetry.lock pyproject.toml ./
 RUN poetry install --no-dev --no-root
->>>>>>> 12bced04
+
 
 # Install Python dependencies without installing the current project
 RUN poetry install --no-dev
@@ -77,9 +52,6 @@
 # Copy the rest of the application code
 COPY . .
 
-<<<<<<< HEAD
 EXPOSE 8000
 
-=======
->>>>>>> 12bced04
 CMD ["poetry", "run", "uvicorn", "ros_node_manager.main:app", "--host=0.0.0.0", "--port=8000"]