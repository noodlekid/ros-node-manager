<<<<<<< HEAD
import threading
import subprocess
import psutil

import os
import signal
import logging
import time
from typing import Dict, Optional

from enum import IntEnum
from ros_node_manager.services.node_launcher import NodeLauncher
from ros_node_manager.services.node_monitor import NodeMonitor, OutputMonitor
from ros_node_manager.models import NodeInfo, NodeEvent

logging.basicConfig(
    level=logging.DEBUG, format="%(asctime)s [%(levelname)s] %(message)s"
)
logger = logging.getLogger(__name__)

class VerbosityLevels(IntEnum):
    NORMAL = 1
    DEBUG = 2

class NodeManager:
    def __init__(self, default_timeout: float = 5.0, monitor_interval: float = 5.0, verbosity: int = 0):
        self.nodes: Dict[str, NodeInfo] = {}
        self._lock = threading.Lock()
=======
from multiprocessing import Process, Queue
import os

import subprocess
import selectors
import time
import signal 
import logging
import threading

from ros_node_manager.utils import get_ros_env

logging.basicConfig(level=logging.INFO, format="%(asctime)s [%(levelname)s] %(message)s")
logger = logging.getLogger(__name__)

class NodeManager:
    def __init__(self):
        self.nodes: dict[str, Process] = {}
        self.status_queues: dict[str, Queue] = {}
        self.lock = threading.Lock()
        self.monitor_thread = threading.Thread(target=self._monitor_processes, daemon=True)
        self.monitor_thread.start()

    def launch_node(
        self,
        name: str,
        package: str,
        executable: str | None = None,
        launch_file: str | None = None,
        parameters: dict[str, str] | None = None,
    ) -> None:

        if name in self.nodes:
            raise ValueError(f"Node '{name}' is already running.")

        if not executable and not launch_file:
            raise ValueError("Either 'executable' or 'launch_file' must be specified.")

        status_queue = Queue()
        process = Process(
            target=self._node_worker,
            args=(name, package, executable, launch_file, parameters, status_queue),
            daemon=True,
        )

        process.start()

        self.nodes[name] = process
        logger.info(f"Node '{name}' started with PID {process.pid}.")

        self.status_queues[name] = status_queue

    def terminate_node(self, name: str):
        with self.lock:
            if name not in self.nodes:
                raise ValueError(f"Node '{name}' is not running.")

            process = self.nodes[name]
            if process.is_alive():
                threading.Thread(
                    target=self._wait_for_termination,
                    args=(name, process),
                    daemon=True,
                ).start()
                logger.info(f"Termination initiated for node '{name}' with PID {process.pid}.")
            else:
                logger.warning(f"Node '{name}' was not alive when terminate was called.")

    def _wait_for_termination(self, name: str, process: Process):
        process.join(timeout=5)
        if process.is_alive():
            logger.error(f"Node '{name}' did not terminate within timeout. Force killing subprocess.")
            # Instead of killing the process group, target the subprocess directly
            try:
                os.kill(process.pid, signal.SIGKILL)  # Kill only this specific process
                process.join(timeout=5)
            except ProcessLookupError:
                logger.warning(f"Process for node '{name}' with PID {process.pid} was already terminated.")
        
        if process.is_alive():
            logger.error(f"Failed to terminate node '{name}' with PID {process.pid}")
            raise RuntimeError(f"Node '{name}' did not terminate as expected.")
        else:
            logger.info(f"Node '{name}' with PID {process.pid} terminated successfully.")

        # Remove node after ensuring termination
        with self.lock:
            self.nodes.pop(name, None)
            self.status_queues.pop(name, None)
        
    def get_node_status(self, name: str) -> list[str]:
        if name not in self.status_queues:
            raise ValueError(f"Node '{name}' is not found")
>>>>>>> 12bced04

        self.launcher = NodeLauncher(default_timeout=default_timeout)
        self.monitor = NodeMonitor(interval=monitor_interval)
        self.output_monitor = OutputMonitor()
        self.verbosity = verbosity

<<<<<<< HEAD
        self.monitor_thread = threading.Thread(
            target=self._monitor_worker, daemon=True
        )
        self.monitor_thread.start()
        logger.info("NodeManager initialized.")
=======
        while not queue.empty():
            messages.append(queue.get_nowait())
>>>>>>> 12bced04

    def _monitor_worker(self):
        while True:
            time.sleep(self.monitor.interval)
            with self._lock:
                self.monitor.monitor(self.nodes)

    def launch_node(
        self,
        name: str,
        package: str,
<<<<<<< HEAD
        executable: Optional[str] = None,
        launch_file: Optional[str] = None,
        parameters: Optional[Dict[str, str]] = None,
        timeout: float = 5.0,
    ) -> NodeInfo:
        with self._lock:
            if name in self.nodes:
                raise RuntimeError(f"Node '{name}' is already running.")
            
            node_info = self.launcher.launch_node(
                name=name,
                package=package,
                executable=executable,
                launch_file=launch_file,
                parameters=parameters, 
                timeout=timeout
=======
        executable: str | None,
        launch_file: str | None,
        parameters: dict[str, str] | None,
        status_queue: Queue,
    ) -> None:
        command = (
            ["ros2", "run", package, executable]
            if executable
            else ["ros2", "launch", package, launch_file]
        )

        if parameters:
            for key, value in parameters.items():
                command.extend(["--ros-args", "-p", f"{key}:={value}"])

        process = None
        try:
            status_queue.put(f"Starting node: {name}")
            ros_env = get_ros_env("humble")
            process = subprocess.Popen(
                command,
                stdout=subprocess.PIPE,
                stderr=subprocess.PIPE,
                text=True,
                env={**os.environ, **ros_env},
>>>>>>> 12bced04
            )
            self.nodes[name] = node_info

            if self.verbosity > VerbosityLevels.NORMAL:
                self.output_monitor.start_capture(node_info)

            return node_info
    
    def list_nodes(self) -> list[str]:
        with self._lock:
            return list(self.nodes.keys())
        
    

    def terminate_node(self, name: str, grace_timeout: float = 5.0):
        """
        Attempts graceful termination (SIGINT) of the node and all discovered children.
        If the parent process does not exit within grace_timeout, we use SIGKILL.
        """
        with self._lock:
            if name not in self.nodes:
                logger.warning(f"Node '{name}' not found for termination.")
                return
            node_info = self.nodes[name]

        process = node_info.process
        child_processes = node_info.child_processes
        events_queue = node_info.events_queue

        logger.info(f"Terminating node '{name}' (PID={process.pid})")

<<<<<<< HEAD
        try:
            # 1) SIGINT to children
            for child in child_processes:
                if child.is_running():
                    try:
                        child.send_signal(signal.SIGINT)
                        logger.debug(f"[{name}] Sent SIGINT to child PID={child.pid}")
                    except psutil.NoSuchProcess:
                        logger.debug(f"[{name}] Child PID={child.pid} already gone.")
                    except Exception as e:
                        logger.exception(f"[{name}] Error sending SIGINT to child: {e}")

            # 2) SIGINT to parent process group
            try:
                pgid = os.getpgid(process.pid)
                os.killpg(pgid, signal.SIGINT)
                logger.debug(f"[{name}] Sent SIGINT to PGID={pgid}")

                ret_code = process.wait(timeout=grace_timeout)
                logger.info(f"[{name}] Terminated gracefully with exit code={ret_code}")
                events_queue.put(NodeEvent(type_="status", message="Terminated gracefully."))
            except subprocess.TimeoutExpired:
                logger.warning(f"[{name}] Did not terminate in {grace_timeout}s, sending SIGKILL.")
                try:
                    os.killpg(pgid, signal.SIGKILL)
                    process.wait()  # wait for kill
                except Exception as e:
                    logger.exception(f"[{name}] Failed to force-kill: {e}")
                else:
                    logger.info(f"[{name}] Forcefully ki lled.")
                    events_queue.put(NodeEvent(type_="status", message="Terminated forcefully."))
            except psutil.NoSuchProcess:
                logger.info(f"[{name}] Already gone before SIGINT.")
            except ProcessLookupError:
                logger.info(f"[{name}] Process or group not found.")
            except Exception as e:
                logger.exception(f"[{name}] Unexpected error during termination: {e}")

            # 3) Ensure child processes are not still running
            for child in child_processes:
                if child.is_running():
                    try:
                        child.kill()
                        logger.debug(f"[{name}] Force-killed child PID={child.pid}")
                    except psutil.NoSuchProcess:
                        pass
=======
            sel = selectors.DefaultSelector()

            if process.stdout:
                sel.register(process.stdout.fileno(), selectors.EVENT_READ, data="stdout")
            if process.stderr:
                sel.register(process.stderr.fileno(), selectors.EVENT_READ, data="stderr")

            while True:
                retcode = process.poll()
                if retcode is not None:  # Process has exited
                    status_queue.put(f"Node '{name}' exited with code {retcode}.")
                    break

                for key, _ in sel.select(timeout=1):
                    fd = key.fileobj
                    stream_type = key.data
                    data = os.read(fd, 4096).decode("utf-8")  # Non-blocking read
                    if data:
                        for line in data.splitlines():
                            if stream_type == "stdout":
                                status_queue.put(f"[{name}] OUT: {line}")
                            elif stream_type == "stderr":
                                status_queue.put(f"[{name}] ERR: {line}")
>>>>>>> 12bced04

        finally:
<<<<<<< HEAD
            # Clean up
            with self._lock:
                self.nodes.pop(name, None)
                logger.info(f"[{name}] Removed from registry after termination.")

    
    def get_node_status(self, name: str) -> list[NodeEvent]:
        with self._lock:
            if name not in self.nodes:
                raise ValueError(f"Node '{name}' is not running.")
            events_queue = self.nodes[name].events_queue

        messages: list[NodeEvent] = []
        while not events_queue.empty():
            messages.append(events_queue.get_nowait())
        return messages
=======
            if process and process.poll() is None:
                process.terminate()
                try:
                    process.wait(timeout=5)
                except subprocess.TimeoutExpired:
                    os.kill(process.pid, signal.SIGKILL)  # Kill only this specific process
                    status_queue.put(f"Node '{name}' subprocess forcefully killed.")
            status_queue.put(f"Node '{name}' process terminated.")

    def _monitor_processes(self):
        while True:
            time.sleep(5)
            with self.lock:
                for name, process in list(self.nodes.items()):
                    if not process.is_alive():
                        logger.warning(f"Node '{name}' with PID {process.pid} has stopped unexpectedly.")
                        self.nodes.pop(name)
                        self.status_queues.pop(name)
>>>>>>> 12bced04
<|MERGE_RESOLUTION|>--- conflicted
+++ resolved
@@ -1,4 +1,3 @@
-<<<<<<< HEAD
 import threading
 import subprocess
 import psutil
@@ -8,8 +7,8 @@
 import logging
 import time
 from typing import Dict, Optional
+from enum import IntEnum
 
-from enum import IntEnum
 from ros_node_manager.services.node_launcher import NodeLauncher
 from ros_node_manager.services.node_monitor import NodeMonitor, OutputMonitor
 from ros_node_manager.models import NodeInfo, NodeEvent
@@ -24,120 +23,20 @@
     DEBUG = 2
 
 class NodeManager:
-    def __init__(self, default_timeout: float = 5.0, monitor_interval: float = 5.0, verbosity: int = 0):
+    def __init__(self, default_timeout: float = 5.0, monitor_interval: float = 1.0, verbosity: int = 0):
         self.nodes: Dict[str, NodeInfo] = {}
         self._lock = threading.Lock()
-=======
-from multiprocessing import Process, Queue
-import os
-
-import subprocess
-import selectors
-import time
-import signal 
-import logging
-import threading
-
-from ros_node_manager.utils import get_ros_env
-
-logging.basicConfig(level=logging.INFO, format="%(asctime)s [%(levelname)s] %(message)s")
-logger = logging.getLogger(__name__)
-
-class NodeManager:
-    def __init__(self):
-        self.nodes: dict[str, Process] = {}
-        self.status_queues: dict[str, Queue] = {}
-        self.lock = threading.Lock()
-        self.monitor_thread = threading.Thread(target=self._monitor_processes, daemon=True)
-        self.monitor_thread.start()
-
-    def launch_node(
-        self,
-        name: str,
-        package: str,
-        executable: str | None = None,
-        launch_file: str | None = None,
-        parameters: dict[str, str] | None = None,
-    ) -> None:
-
-        if name in self.nodes:
-            raise ValueError(f"Node '{name}' is already running.")
-
-        if not executable and not launch_file:
-            raise ValueError("Either 'executable' or 'launch_file' must be specified.")
-
-        status_queue = Queue()
-        process = Process(
-            target=self._node_worker,
-            args=(name, package, executable, launch_file, parameters, status_queue),
-            daemon=True,
-        )
-
-        process.start()
-
-        self.nodes[name] = process
-        logger.info(f"Node '{name}' started with PID {process.pid}.")
-
-        self.status_queues[name] = status_queue
-
-    def terminate_node(self, name: str):
-        with self.lock:
-            if name not in self.nodes:
-                raise ValueError(f"Node '{name}' is not running.")
-
-            process = self.nodes[name]
-            if process.is_alive():
-                threading.Thread(
-                    target=self._wait_for_termination,
-                    args=(name, process),
-                    daemon=True,
-                ).start()
-                logger.info(f"Termination initiated for node '{name}' with PID {process.pid}.")
-            else:
-                logger.warning(f"Node '{name}' was not alive when terminate was called.")
-
-    def _wait_for_termination(self, name: str, process: Process):
-        process.join(timeout=5)
-        if process.is_alive():
-            logger.error(f"Node '{name}' did not terminate within timeout. Force killing subprocess.")
-            # Instead of killing the process group, target the subprocess directly
-            try:
-                os.kill(process.pid, signal.SIGKILL)  # Kill only this specific process
-                process.join(timeout=5)
-            except ProcessLookupError:
-                logger.warning(f"Process for node '{name}' with PID {process.pid} was already terminated.")
-        
-        if process.is_alive():
-            logger.error(f"Failed to terminate node '{name}' with PID {process.pid}")
-            raise RuntimeError(f"Node '{name}' did not terminate as expected.")
-        else:
-            logger.info(f"Node '{name}' with PID {process.pid} terminated successfully.")
-
-        # Remove node after ensuring termination
-        with self.lock:
-            self.nodes.pop(name, None)
-            self.status_queues.pop(name, None)
-        
-    def get_node_status(self, name: str) -> list[str]:
-        if name not in self.status_queues:
-            raise ValueError(f"Node '{name}' is not found")
->>>>>>> 12bced04
 
         self.launcher = NodeLauncher(default_timeout=default_timeout)
         self.monitor = NodeMonitor(interval=monitor_interval)
         self.output_monitor = OutputMonitor()
         self.verbosity = verbosity
 
-<<<<<<< HEAD
         self.monitor_thread = threading.Thread(
             target=self._monitor_worker, daemon=True
         )
         self.monitor_thread.start()
         logger.info("NodeManager initialized.")
-=======
-        while not queue.empty():
-            messages.append(queue.get_nowait())
->>>>>>> 12bced04
 
     def _monitor_worker(self):
         while True:
@@ -149,7 +48,6 @@
         self,
         name: str,
         package: str,
-<<<<<<< HEAD
         executable: Optional[str] = None,
         launch_file: Optional[str] = None,
         parameters: Optional[Dict[str, str]] = None,
@@ -166,33 +64,6 @@
                 launch_file=launch_file,
                 parameters=parameters, 
                 timeout=timeout
-=======
-        executable: str | None,
-        launch_file: str | None,
-        parameters: dict[str, str] | None,
-        status_queue: Queue,
-    ) -> None:
-        command = (
-            ["ros2", "run", package, executable]
-            if executable
-            else ["ros2", "launch", package, launch_file]
-        )
-
-        if parameters:
-            for key, value in parameters.items():
-                command.extend(["--ros-args", "-p", f"{key}:={value}"])
-
-        process = None
-        try:
-            status_queue.put(f"Starting node: {name}")
-            ros_env = get_ros_env("humble")
-            process = subprocess.Popen(
-                command,
-                stdout=subprocess.PIPE,
-                stderr=subprocess.PIPE,
-                text=True,
-                env={**os.environ, **ros_env},
->>>>>>> 12bced04
             )
             self.nodes[name] = node_info
 
@@ -224,12 +95,12 @@
 
         logger.info(f"Terminating node '{name}' (PID={process.pid})")
 
-<<<<<<< HEAD
         try:
-            # 1) SIGINT to children
+            # ROS2 processes attach a SIGINT handler, so we send SIGINT 
             for child in child_processes:
                 if child.is_running():
                     try:
+                        # Death to children 💀
                         child.send_signal(signal.SIGINT)
                         logger.debug(f"[{name}] Sent SIGINT to child PID={child.pid}")
                     except psutil.NoSuchProcess:
@@ -237,7 +108,7 @@
                     except Exception as e:
                         logger.exception(f"[{name}] Error sending SIGINT to child: {e}")
 
-            # 2) SIGINT to parent process group
+            # SIGINT parent 💀
             try:
                 pgid = os.getpgid(process.pid)
                 os.killpg(pgid, signal.SIGINT)
@@ -250,7 +121,7 @@
                 logger.warning(f"[{name}] Did not terminate in {grace_timeout}s, sending SIGKILL.")
                 try:
                     os.killpg(pgid, signal.SIGKILL)
-                    process.wait()  # wait for kill
+                    process.wait()
                 except Exception as e:
                     logger.exception(f"[{name}] Failed to force-kill: {e}")
                 else:
@@ -263,7 +134,7 @@
             except Exception as e:
                 logger.exception(f"[{name}] Unexpected error during termination: {e}")
 
-            # 3) Ensure child processes are not still running
+            # forcefully kill the children
             for child in child_processes:
                 if child.is_running():
                     try:
@@ -271,35 +142,8 @@
                         logger.debug(f"[{name}] Force-killed child PID={child.pid}")
                     except psutil.NoSuchProcess:
                         pass
-=======
-            sel = selectors.DefaultSelector()
-
-            if process.stdout:
-                sel.register(process.stdout.fileno(), selectors.EVENT_READ, data="stdout")
-            if process.stderr:
-                sel.register(process.stderr.fileno(), selectors.EVENT_READ, data="stderr")
-
-            while True:
-                retcode = process.poll()
-                if retcode is not None:  # Process has exited
-                    status_queue.put(f"Node '{name}' exited with code {retcode}.")
-                    break
-
-                for key, _ in sel.select(timeout=1):
-                    fd = key.fileobj
-                    stream_type = key.data
-                    data = os.read(fd, 4096).decode("utf-8")  # Non-blocking read
-                    if data:
-                        for line in data.splitlines():
-                            if stream_type == "stdout":
-                                status_queue.put(f"[{name}] OUT: {line}")
-                            elif stream_type == "stderr":
-                                status_queue.put(f"[{name}] ERR: {line}")
->>>>>>> 12bced04
 
         finally:
-<<<<<<< HEAD
-            # Clean up
             with self._lock:
                 self.nodes.pop(name, None)
                 logger.info(f"[{name}] Removed from registry after termination.")
@@ -315,23 +159,3 @@
         while not events_queue.empty():
             messages.append(events_queue.get_nowait())
         return messages
-=======
-            if process and process.poll() is None:
-                process.terminate()
-                try:
-                    process.wait(timeout=5)
-                except subprocess.TimeoutExpired:
-                    os.kill(process.pid, signal.SIGKILL)  # Kill only this specific process
-                    status_queue.put(f"Node '{name}' subprocess forcefully killed.")
-            status_queue.put(f"Node '{name}' process terminated.")
-
-    def _monitor_processes(self):
-        while True:
-            time.sleep(5)
-            with self.lock:
-                for name, process in list(self.nodes.items()):
-                    if not process.is_alive():
-                        logger.warning(f"Node '{name}' with PID {process.pid} has stopped unexpectedly.")
-                        self.nodes.pop(name)
-                        self.status_queues.pop(name)
->>>>>>> 12bced04
